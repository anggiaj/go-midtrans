package midtrans

// ItemDetail : Represent the transaction details
type ItemDetail struct {
	ID           string `json:"id"`
	Name         string `json:"name"`
	Price        int64  `json:"price"`
	Qty          int32  `json:"quantity"`
	Brand        string `json:"brand,omitempty"`
	Category     string `json:"category,omitempty"`
	MerchantName string `json:"merchant_name,omitempty"`
}

// CustAddress : Represent the customer address
type CustAddress struct {
	FName       string `json:"first_name"`
	LName       string `json:"last_name"`
	Phone       string `json:"phone"`
	Address     string `json:"address"`
	City        string `json:"city"`
	Postcode    string `json:"postal_code"`
	CountryCode string `json:"country_code"`
}

// CustDetail : Represent the customer detail
type CustDetail struct {
	// first name
	FName string `json:"first_name,omitempty"`

	// last name
	LName string `json:"last_name,omitempty"`

	Email    string       `json:"email,omitempty"`
	Phone    string       `json:"phone,omitempty"`
	BillAddr *CustAddress `json:"billing_address,omitempty"`
	ShipAddr *CustAddress `json:"customer_address,omitempty"`
}

// TransactionDetails : Represent transaction details
type TransactionDetails struct {
	OrderID  string `json:"order_id"`
	GrossAmt int64  `json:"gross_amount"`
}

// ExpiryDetail : Represent SNAP expiry details
type ExpiryDetail struct {
	StartTime string `json:"start_time,omitempty"`
	Unit      string `json:"unit"`
	Duration  int64  `json:"duration"`
}

// InstallmentTermsDetail : Represent installment available banks
type InstallmentTermsDetail struct {
	Bni     []int8 `json:"bni,omitempty"`
	Mandiri []int8 `json:"mandiri,omitempty"`
	Cimb    []int8 `json:"cimb,omitempty"`
	Mega    []int8 `json:"mega,omitempty"`
	Bca     []int8 `json:"bca,omitempty"`
	Bri     []int8 `json:"bri,omitempty"`
	Maybank []int8 `json:"maybank,omitempty"`
	Offline []int8 `json:"offline,omitempty"`
}

// InstallmentDetail : Represent installment detaul
type InstallmentDetail struct {
	Required bool                      `json:"required"`
	Terms    *[]InstallmentTermsDetail `json:"terms"`
}

// CreditCardDetail : Represent credit card detail
type CreditCardDetail struct {
	Secure          bool               `json:"secure,omitempty"`
	TokenID         string             `json:"token_id"`
	Bank            string             `json:"bank,omitempty"`
	Bins            []string           `json:"bins,omitempty"`
	Installment     *InstallmentDetail `json:"installment,omitempty"`
	InstallmentTerm int8               `json:"installment_term,omitempty"`
	Type            string             `json:"type,omitempty"`
	// indicate if generated token should be saved for next charge
<<<<<<< HEAD
	SaveTokenID          bool          `json:"save_token_id,omitempty"`
	SavedTokenIDExpireAt string        `json:"saved_token_id_expired_at,omitempty"`
	Authentication bool                `json:"authentication,omitempty"`
=======
	SaveTokenID          bool   `json:"save_token_id,omitempty"`
	SavedTokenIDExpireAt string `json:"saved_token_id_expired_at,omitempty"`
	Authentication       bool   `json:"authentication,omitempty"`
>>>>>>> 889516e7
}

// PermataBankTransferDetail : Represent Permata bank_transfer detail
type PermataBankTransferDetail struct {
	Bank Bank `json:"bank"`
}

// BCABankTransferLangDetail : Represent BCA bank_transfer lang detail
type BCABankTransferLangDetail struct {
	LangID string `json:"id,omitempty"`
	LangEN string `json:"en,omitempty"`
}

/*
   Example of usage syntax:
   midtrans.BCABankTransferDetail{
       FreeText: {
           Inquiry: []midtrans.BCABankTransferLangDetail{
               {
                   LangEN: "Test",
                   LangID: "Coba",
               },
           },
       },
   }
*/

// BCABankTransferDetailFreeText : Represent BCA bank_transfer detail free_text
type BCABankTransferDetailFreeText struct {
	Inquiry []BCABankTransferLangDetail `json:"inquiry,omitempty"`
	Payment []BCABankTransferLangDetail `json:"payment,omitempty"`
}

// BCABankTransferDetail : Represent BCA bank_transfer detail
type BCABankTransferDetail struct {
	Bank     Bank                          `json:"bank"`
	VaNumber string                        `json:"va_number"`
	FreeText BCABankTransferDetailFreeText `json:"free_text"`
}

// MandiriBillBankTransferDetail : Represent Mandiri Bill bank_transfer detail
type MandiriBillBankTransferDetail struct {
	BillInfo1 string `json:"bill_info1,omitempty"`
	BillInfo2 string `json:"bill_info2,omitempty"`
}

// BankTransferDetail : Represent bank_transfer detail
type BankTransferDetail struct {
	Bank     Bank                           `json:"bank,omitempty"`
	VaNumber string                         `json:"va_number,omitempty"`
	FreeText *BCABankTransferDetailFreeText `json:"free_text,omitempty"`
	*MandiriBillBankTransferDetail
}

// BCAKlikPayDetail : Represent Internet Banking for BCA KlikPay
type BCAKlikPayDetail struct {
	// 1 = normal, 2 = installment, 3 = normal + installment
	Type    string `json:"type"`
	Desc    string `json:"description"`
	MiscFee int64  `json:"misc_fee,omitempty"`
}

// BCAKlikBCADetail : Represent BCA KlikBCA detail
type BCAKlikBCADetail struct {
	Desc   string `json:"description"`
	UserID string `json:"user_id"`
}

// MandiriClickPayDetail : Represent Mandiri ClickPay detail
type MandiriClickPayDetail struct {
	TokenID string `json:"token_id"`
	Input1  string `json:"input1"`
	Input2  string `json:"input2"`
	Input3  string `json:"input3"`
	Token   string `json:"token"`
}

// CIMBClicksDetail : Represent CIMB Clicks detail
type CIMBClicksDetail struct {
	Desc string `json:"description"`
}

// TelkomselCashDetail : Represent Telkomsel Cash detail
type TelkomselCashDetail struct {
	Promo      bool   `json:"promo"`
	IsReversal int8   `json:"is_reversal"`
	Customer   string `json:"customer"`
}

// IndosatDompetkuDetail : Represent Indosat Dompetku detail
type IndosatDompetkuDetail struct {
	MSISDN string `json:"msisdn"`
}

// MandiriEcashDetail : Represent Mandiri e-Cash detail
type MandiriEcashDetail struct {
	Desc string `json:"description"`
}

// ConvStoreDetail : Represent cstore detail
type ConvStoreDetail struct {
	Store   string `json:"store"`
	Message string `json:"message"`
}

// GopayDetail : Represent gopay detail
type GopayDetail struct {
	EnableCallback bool   `json:"enable_callback"`
	CallbackUrl    string `json:"callback_url"`
}

// ChargeReq : Represent Charge request payload
type ChargeReq struct {
	PaymentType        PaymentType        `json:"payment_type"`
	TransactionDetails TransactionDetails `json:"transaction_details"`

	CreditCard                    *CreditCardDetail              `json:"credit_card,omitempty"`
	BankTransfer                  *BankTransferDetail            `json:"bank_transfer,omitempty"`
	MandiriBillBankTransferDetail *MandiriBillBankTransferDetail `json:"echannel,omitempty"`
	BCAKlikPay                    *BCAKlikPayDetail              `json:"bca_klikpay,omitempty"`
	BCAKlikBCA                    *BCAKlikBCADetail              `json:"bca_klikbca,omitempty"`
	MandiriClickPay               *MandiriClickPayDetail         `json:"mandiri_clickpay,omitempty"`
	MandiriEcash                  *MandiriEcashDetail            `json:"mandiri_ecash,omitempty"`
	CIMBClicks                    *CIMBClicksDetail              `json:"cimb_clicks,omitempty"`
	TelkomselCash                 *TelkomselCashDetail           `json:"telkomsel_cash,omitempty"`
	IndosatDompetku               *IndosatDompetkuDetail         `json:"indosat_dompetku,omitempty"`
	CustomerDetail                *CustDetail                    `json:"customer_details,omitempty"`
	ConvStore                     *ConvStoreDetail               `json:"cstore,omitempty"`
	Gopay                         *GopayDetail                   `json:"gopay,omitempty"`

	Items      *[]ItemDetail `json:"item_details,omitempty"`
	CustField1 string        `json:"custom_field1,omitempty"`
	CustField2 string        `json:"custom_field2,omitempty"`
	CustField3 string        `json:"custom_field3,omitempty"`
}

// ChargeReqWithMap : Represent Charge request with map payload
type ChargeReqWithMap map[string]interface{}

// SnapReq : Represent SNAP API request payload
type SnapReq struct {
	TransactionDetails TransactionDetails `json:"transaction_details"`
	EnabledPayments    []PaymentType      `json:"enabled_payments"`
	Items              *[]ItemDetail      `json:"item_details,omitempty"`
	CustomerDetail     *CustDetail        `json:"customer_details,omitempty"`
	Expiry             *ExpiryDetail      `json:"expiry,omitempty"`
	CreditCard         *CreditCardDetail  `json:"credit_card,omitempty"`
	Gopay              *GopayDetail       `json:"gopay,omitempty"`
	CustomField1       string             `json:"custom_field1"`
	CustomField2       string             `json:"custom_field2"`
	CustomField3       string             `json:"custom_field3"`
}

// SnapReqWithMap : Represent snap request with map payload
type SnapReqWithMap map[string]interface{}

// CaptureReq : Represent Capture request payload
type CaptureReq struct {
	TransactionID string  `json:"transaction_id"`
	GrossAmt      float64 `json:"gross_amount"`
}

// IrisCreatePayoutReq : Represent Create Payout request payload
type IrisCreatePayoutReq struct {
	Payouts []IrisCreatePayoutDetailReq `json:"payouts"`
}

// IrisCreatePayoutDetailReq : Represent Create Payout detail payload
type IrisCreatePayoutDetailReq struct {
	BeneficiaryName    string `json:"beneficiary_name"`
	BeneficiaryAccount string `json:"beneficiary_account"`
	BeneficiaryBank    string `json:"beneficiary_bank"`
	BeneficiaryEmail   string `json:"beneficiary_email"`
	Amount             string `json:"amount"`
	Notes              string `json:"notes"`
}

// IrisApprovePayoutReq : Represent Approve Payout payload
type IrisApprovePayoutReq struct {
	ReferenceNo []string `json:"reference_nos"`
	OTP         string   `json:"otp"`
}

// IrisRejectPayoutReq : Represent Reject Payout payload
type IrisRejectPayoutReq struct {
	ReferenceNo  []string `json:"reference_nos"`
	RejectReason string   `json:"reject_reason"`
}

// RefundReq : Represent Refund request payload
type RefundReq struct {
	RefundKey string `json:"refund_key"`
	Amount    int64  `json:"amount"`
	Reason    string `json:"reason"`
}

// SubscribeReq : Represent Subscribe object payload (request and response)
type SubscribeReq struct {
	Name        string            `json:"name"`
	Amount      string            `json:"amount"`
	Currency    string            `json:"currency"`
	Token       string            `json:"token"`
	PaymentType PaymentType       `json:"payment_type"`
	Schedule    ScheduleDetailReq `json:"schedule"`
}

// ScheduleDetailReq : Represent Schedule object payload
type ScheduleDetailReq struct {
	Interval     int    `json:"interval"`
	IntervalUnit string `json:"interval_unit"`
}<|MERGE_RESOLUTION|>--- conflicted
+++ resolved
@@ -77,15 +77,9 @@
 	InstallmentTerm int8               `json:"installment_term,omitempty"`
 	Type            string             `json:"type,omitempty"`
 	// indicate if generated token should be saved for next charge
-<<<<<<< HEAD
-	SaveTokenID          bool          `json:"save_token_id,omitempty"`
-	SavedTokenIDExpireAt string        `json:"saved_token_id_expired_at,omitempty"`
-	Authentication bool                `json:"authentication,omitempty"`
-=======
 	SaveTokenID          bool   `json:"save_token_id,omitempty"`
 	SavedTokenIDExpireAt string `json:"saved_token_id_expired_at,omitempty"`
 	Authentication       bool   `json:"authentication,omitempty"`
->>>>>>> 889516e7
 }
 
 // PermataBankTransferDetail : Represent Permata bank_transfer detail
