--- conflicted
+++ resolved
@@ -2,17 +2,10 @@
 
 // Represent the transaction details
 type ItemDetail struct {
-<<<<<<< HEAD
     Id string `json:"id"`
     Name string `json:"name"`
     Price int64 `json:"price"`
     Qty int32 `json:"quantity"`
-=======
-	Id    string  `json:"id"`
-	Name  string  `json:"name"`
-	Price float64 `json:"price"`
-	Qty   int32   `json:"quantity"`
->>>>>>> 8c2d69fc
 }
 
 type CustAddress struct {
@@ -40,13 +33,8 @@
 }
 
 type TransactionDetails struct {
-<<<<<<< HEAD
     OrderID string `json:"order_id"`
     GrossAmt int64 `json:"gross_amount"`
-=======
-	OrderID  string  `json:"order_id"`
-	GrossAmt float64 `json:"gross_amount"`
->>>>>>> 8c2d69fc
 }
 
 type CreditCardDetail struct {
@@ -181,6 +169,6 @@
 }
 
 type CaptureReq struct {
-	TransactionID string  `json:"transaction_id"`
-	GrossAmt      float64 `json:"gross_amount"`
+    TransactionID string `json:"transaction_id"`
+    GrossAmt float64 `json:"gross_amount"`
 }